--- conflicted
+++ resolved
@@ -363,7 +363,6 @@
                 duration = 60 
                 found_match = False
                 
-<<<<<<< HEAD
                 # Parse the confirmed time from AI
                 try:
                     confirmed_dt = datetime.fromisoformat(confirmed_start_time_iso)
@@ -403,20 +402,6 @@
                     except Exception as e:
                         print(f"Error parsing hidden data {i+1}: {e}")
                         continue
-=======
-                confirmed_dt_rounded = datetime.fromisoformat(confirmed_start_time_iso).astimezone(ET).replace(second=0, microsecond=0)
-
-                for hidden_info_str in hidden_data_matches:
-                    event_data = json.loads(hidden_info_str)
-                    event_dt_rounded = datetime.fromisoformat(event_data['start']).astimezone(ET).replace(second=0, microsecond=0)
-                    
-                    print(f"DEBUG: Comparing AI='{confirmed_dt_rounded}' vs Option='{event_dt_rounded}'")
-
-                    if event_dt_rounded == confirmed_dt_rounded:
-                        duration = event_data['duration']
-                        found_match = True
-                        break
->>>>>>> 33bb7a4f
                 
                 if found_match:
                     # Use the confirmed datetime directly since we already parsed it
